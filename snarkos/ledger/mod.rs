// Copyright (C) 2019-2022 Aleo Systems Inc.
// This file is part of the snarkOS library.

// The snarkOS library is free software: you can redistribute it and/or modify
// it under the terms of the GNU General Public License as published by
// the Free Software Foundation, either version 3 of the License, or
// (at your option) any later version.

// The snarkOS library is distributed in the hope that it will be useful,
// but WITHOUT ANY WARRANTY; without even the implied warranty of
// MERCHANTABILITY or FITNESS FOR A PARTICULAR PURPOSE. See the
// GNU General Public License for more details.

// You should have received a copy of the GNU General Public License
// along with the snarkOS library. If not, see <https://www.gnu.org/licenses/>.

use crate::{handle_dispatch_error, BlockDB, Data, ProgramDB};
use snarkvm::prelude::*;

use colored::Colorize;
use futures::StreamExt;
<<<<<<< HEAD
use indexmap::{IndexMap, IndexSet};
use once_cell::race::OnceBox;
=======
use indexmap::IndexMap;
>>>>>>> 19181b1b
use parking_lot::RwLock;
use std::{
    net::{IpAddr, SocketAddr},
    sync::Arc,
};
use tokio::task;
use warp::{reply, Filter, Rejection, Reply};

pub(crate) type InternalLedger<N> = snarkvm::prelude::Ledger<N, BlockDB<N>, ProgramDB<N>>;
// pub(crate) type InternalLedger<N> = snarkvm::prelude::Ledger<N, BlockMemory<N>, ProgramMemory<N>>;

pub(crate) type InternalServer<N> = snarkvm::prelude::Server<N, BlockDB<N>, ProgramDB<N>>;
// pub(crate) type InternalServer<N> = snarkvm::prelude::Server<N, BlockMemory<N>, ProgramMemory<N>>;

pub(crate) type Peers<N> = Arc<RwLock<IndexMap<SocketAddr, crate::Sender<N>>>>;

#[allow(dead_code)]
pub struct Ledger<N: Network> {
<<<<<<< HEAD
    /// The internal ledger.
    ledger: RwLock<InternalLedger<N>>,
    /// The current peers.
    peers: RwLock<IndexMap<SocketAddr, crate::Sender<N>>>,
    /// The current list of validators.
    validators: RwLock<IndexSet<SocketAddr>>,
=======
    /// The ledger.
    ledger: Arc<RwLock<InternalLedger<N>>>,
>>>>>>> 19181b1b
    /// The server.
    server: InternalServer<N>,
    /// The peers.
    peers: Peers<N>,
    /// The account private key.
    private_key: PrivateKey<N>,
    /// The account view key.
    view_key: ViewKey<N>,
    /// The account address.
    address: Address<N>,
}

impl<N: Network> Ledger<N> {
    /// Initializes a new instance of the ledger.
    pub(super) fn new_with_genesis(private_key: PrivateKey<N>, genesis_block: Block<N>, dev: Option<u16>) -> Result<Arc<Self>> {
        // Initialize the ledger.
<<<<<<< HEAD
        let ledger = Arc::new(Self {
            ledger: RwLock::new(InternalLedger::open()?),
            peers: RwLock::new(IndexMap::new()),
            validators: RwLock::new(IndexSet::new()),
            server: OnceBox::new(),
            private_key,
            view_key,
            address,
        });
=======
        let ledger = match InternalLedger::new_with_genesis(&genesis_block, genesis_block.signature().to_address(), dev) {
            Ok(ledger) => Arc::new(RwLock::new(ledger)),
            Err(_) => {
                // Open the internal ledger.
                let ledger = InternalLedger::open(dev)?;
                // Ensure the ledger contains the correct genesis block.
                match ledger.contains_block_hash(&genesis_block.hash())? {
                    true => Arc::new(RwLock::new(ledger)),
                    false => bail!("Incorrect genesis block (run 'snarkos clean' and try again)"),
                }
            }
        };
>>>>>>> 19181b1b

        // Return the ledger.
        Self::from(ledger, private_key)
    }

    /// Opens an instance of the ledger.
    pub fn load(private_key: PrivateKey<N>, dev: Option<u16>) -> Result<Arc<Self>> {
        // Initialize the ledger.
        let ledger = Arc::new(RwLock::new(InternalLedger::open(dev)?));
        // Return the ledger.
        Self::from(ledger, private_key)
    }

    /// Initializes a new instance of the ledger.
<<<<<<< HEAD
    pub fn new_with_genesis(private_key: PrivateKey<N>, genesis_block: Block<N>) -> Result<Arc<Self>> {
=======
    pub fn from(ledger: Arc<RwLock<InternalLedger<N>>>, private_key: PrivateKey<N>) -> Result<Arc<Self>> {
>>>>>>> 19181b1b
        // Derive the view key and address.
        let view_key = ViewKey::try_from(private_key)?;
        let address = Address::try_from(&view_key)?;

        // Initialize the peers.
        let peers: Peers<N> = Default::default();

        // Initialize the additional routes.
        #[allow(clippy::let_and_return)]
        let additional_routes = {
            // GET /testnet3/node/address
            let get_node_address = warp::get()
                .and(warp::path!("testnet3" / "node" / "address"))
                .and(with(address))
                .and_then(|address: Address<N>| async move { Ok::<_, Rejection>(reply::json(&address.to_string())) });

            // GET /testnet3/peers/count
            let get_peers_count = warp::get()
                .and(warp::path!("testnet3" / "peers" / "count"))
                .and(with(peers.clone()))
                .and_then(get_peers_count);

            // GET /testnet3/peers/all
            let get_peers_all = warp::get()
                .and(warp::path!("testnet3" / "peers" / "all"))
                .and(with(peers.clone()))
                .and_then(get_peers_all);

            /// Returns the number of peers connected to the node.
            async fn get_peers_count<N: Network>(peers: Peers<N>) -> Result<impl Reply, Rejection> {
                Ok(reply::json(&peers.read().len()))
            }

            /// Returns the peers connected to the node.
            async fn get_peers_all<N: Network>(peers: Peers<N>) -> Result<impl Reply, Rejection> {
                Ok(reply::json(&peers.read().keys().map(|addr| addr.ip()).collect::<Vec<IpAddr>>()))
            }

<<<<<<< HEAD
        // Initialize the ledger.
        let ledger = Arc::new(Self {
            ledger: RwLock::new(internal_ledger),
            peers: Default::default(),
            validators: Default::default(),
            server: OnceBox::new(),
            private_key,
            view_key,
            address,
        });
=======
            get_node_address.or(get_peers_count).or(get_peers_all)
        };
>>>>>>> 19181b1b

        // Initialize the server.
        let server = InternalServer::<N>::start(ledger.clone(), Some(additional_routes), None)?;

        // Return the ledger.
        Ok(Arc::new(Self {
            ledger,
            server,
            peers,
            private_key,
            view_key,
            address,
        }))
    }

    /// Returns the ledger.
<<<<<<< HEAD
    pub const fn ledger(&self) -> &RwLock<InternalLedger<N>> {
=======
    pub(super) const fn ledger(&self) -> &Arc<RwLock<InternalLedger<N>>> {
>>>>>>> 19181b1b
        &self.ledger
    }

    /// Returns the connected peers.
<<<<<<< HEAD
    pub const fn peers(&self) -> &RwLock<IndexMap<SocketAddr, crate::Sender<N>>> {
=======
    pub(super) const fn peers(&self) -> &Peers<N> {
>>>>>>> 19181b1b
        &self.peers
    }

    /// Returns the validators.
    pub const fn validators(&self) -> &RwLock<IndexSet<SocketAddr>> {
        &self.validators
    }

    /// Returns the address.
    pub const fn address(&self) -> &Address<N> {
        &self.address
    }
}

impl<N: Network> Ledger<N> {
    /// Adds the given transaction to the memory pool.
    pub fn add_to_memory_pool(&self, transaction: Transaction<N>) -> Result<()> {
        self.ledger.write().add_to_memory_pool(transaction)
    }

    /// Adds the given transaction to the memory pool.
    pub fn add_to_prover_puzzle_memory_pool(&self, prover_puzzle_solution: ProverPuzzleSolution<N>) -> Result<()> {
        self.ledger.write().add_to_prover_puzzle_memory_pool(prover_puzzle_solution)
    }

    /// Advances the ledger to the next block.
    pub async fn advance_to_next_block(self: &Arc<Self>) -> Result<Block<N>> {
        let self_clone = self.clone();
        let next_block = task::spawn_blocking(move || {
            // Initialize an RNG.
            let rng = &mut ::rand::thread_rng();
            // Propose the next block.
            self_clone.ledger.read().propose_next_block(&self_clone.private_key, rng)
        })
        .await??;

        // Add the next block to the ledger.
        self.add_next_block(next_block.clone()).await?;

        // Serialize the block ahead of time to not do it for each peer.
        let serialized_block = Data::Object(next_block.clone()).serialize().await?;

        // Broadcast the block to all peers.
        let peers = self.peers().read().clone();
        for (_, sender) in peers.iter() {
            let _ = sender
                .send(crate::Message::<N>::BlockBroadcast(Data::Buffer(serialized_block.clone())))
                .await;
        }

        // Return the next block.
        Ok(next_block)
    }

    /// Attempts to add the given block to the ledger.
    pub(crate) async fn add_next_block(self: &Arc<Self>, next_block: Block<N>) -> Result<()> {
        // Add the next block to the ledger.
        let self_clone = self.clone();
        if let Err(error) = task::spawn_blocking(move || self_clone.ledger.write().add_next_block(&next_block)).await? {
            // Log the error.
            warn!("{error}");
            return Err(error);
        }

        Ok(())
    }
}

// Internal operations.
impl<N: Network> Ledger<N> {
    /// Returns the unspent records.
    pub fn find_unspent_records(&self) -> Result<IndexMap<Field<N>, Record<N, Plaintext<N>>>> {
        // Fetch the unspent records.
        let records = self
            .ledger
            .read()
            .find_records(&self.view_key, RecordsFilter::Unspent)?
            .filter(|(_, record)| !record.gates().is_zero())
            .collect::<IndexMap<_, _>>();
        // Return the unspent records.
        Ok(records)
    }

    /// Returns the spent records.
    pub fn find_spent_records(&self) -> Result<IndexMap<Field<N>, Record<N, Plaintext<N>>>> {
        // Fetch the unspent records.
        let records = self
            .ledger
            .read()
            .find_records(&self.view_key, RecordsFilter::Spent)?
            .filter(|(_, record)| !record.gates().is_zero())
            .collect::<IndexMap<_, _>>();
        // Return the unspent records.
        Ok(records)
    }

    /// Creates a deploy transaction.
    pub fn create_deploy(&self, program: &Program<N>, additional_fee: u64) -> Result<Transaction<N>> {
        // Fetch the unspent records.
        let records = self.find_unspent_records()?;
        ensure!(!records.len().is_zero(), "The Aleo account has no records to spend.");

        // Prepare the additional fee.
        let credits = records.values().max_by(|a, b| (**a.gates()).cmp(&**b.gates())).unwrap().clone();
        ensure!(
            ***credits.gates() >= additional_fee,
            "The additional fee is more than the record balance."
        );

        // Initialize an RNG.
        let rng = &mut ::rand::thread_rng();
        // Deploy.
        let transaction = Transaction::deploy(self.ledger.read().vm(), &self.private_key, program, (credits, additional_fee), rng)?;
        // Verify.
        assert!(self.ledger.read().vm().verify(&transaction));
        // Return the transaction.
        Ok(transaction)
    }

    /// Creates a transfer transaction.
    pub fn create_transfer(&self, to: &Address<N>, amount: u64) -> Result<Transaction<N>> {
        // Fetch the unspent records.
        let records = self.find_unspent_records()?;
        ensure!(!records.len().is_zero(), "The Aleo account has no records to spend.");

        // Initialize an RNG.
        let rng = &mut ::rand::thread_rng();

        // Create a new transaction.
        Transaction::execute(
            self.ledger.read().vm(),
            &self.private_key,
            &ProgramID::from_str("credits.aleo")?,
            Identifier::from_str("transfer")?,
            &[
                Value::Record(records.values().next().unwrap().clone()),
                Value::from_str(&format!("{to}"))?,
                Value::from_str(&format!("{amount}u64"))?,
            ],
            None,
            rng,
        )
    }
}

// Internal operations.
impl<N: Network> Ledger<N> {
    /// Syncs the ledger with the network.
    pub(crate) async fn initial_sync_with_network(self: &Arc<Self>, leader_ip: IpAddr) -> Result<()> {
        /// The number of concurrent requests with the network.
        const CONCURRENT_REQUESTS: usize = 100;
        /// Url to fetch the blocks from.
        const TARGET_URL: &str = "https://vm.aleo.org/testnet3/block/testnet3/";

        // Fetch the ledger height.
        let ledger_height = self.ledger.read().latest_height();

        // Fetch the latest height.
        let latest_height = reqwest::get(format!("http://{leader_ip}/testnet3/latest/height"))
            .await?
            .text()
            .await?
            .parse::<u32>()?;

        // Start a timer.
        let timer = std::time::Instant::now();

        // Sync the ledger to the latest block height.
        if latest_height > ledger_height + 1 {
            futures::stream::iter((ledger_height + 1)..=latest_height)
                .map(|height| {
                    trace!("Requesting block {height} of {latest_height}");

                    // Download the block with an exponential backoff retry policy.
                    handle_dispatch_error(move || async move {
                        // Get the URL for the block download.
                        let block_url = format!("{TARGET_URL}{height}.block");

                        // Fetch the bytes from the given url
                        reqwest::get(block_url).await
                    })
                })
                .buffered(CONCURRENT_REQUESTS)
                .for_each(|response| async {
                    // Use blocking tasks, as deserialization and adding blocks are expensive operations.
                    let self_clone = self.clone();
                    let block_bytes = response.unwrap().bytes().await;

                    task::spawn_blocking(move || {
                        // Parse the block.
                        let block = Block::from_bytes_le(&block_bytes.unwrap()).unwrap();

                        // Add the block to the ledger.
                        self_clone.ledger.write().add_next_block(&block).unwrap();

                        // Retrieve the current height.
                        let height = block.height();
                        // Compute the percentage completed.
                        let percentage = height * 100 / latest_height;
                        // Compute the time remaining (in millis).
                        let millis_per_block = (timer.elapsed().as_millis()) / (height - ledger_height) as u128;
                        let time_remaining = (latest_height - height) as u128 * millis_per_block;
                        // Prepare the estimate message (in secs).
                        let estimate = format!("(est. {} minutes remaining)", time_remaining / (60 * 1000));
                        // Log the progress.
                        info!(
                            "Synced up to block {height} of {latest_height} - {percentage}% complete {}",
                            estimate.dimmed()
                        );
                    })
                    .await
                    .unwrap();
                })
                .await;
        }

        Ok(())
    }
}<|MERGE_RESOLUTION|>--- conflicted
+++ resolved
@@ -19,12 +19,7 @@
 
 use colored::Colorize;
 use futures::StreamExt;
-<<<<<<< HEAD
-use indexmap::{IndexMap, IndexSet};
-use once_cell::race::OnceBox;
-=======
 use indexmap::IndexMap;
->>>>>>> 19181b1b
 use parking_lot::RwLock;
 use std::{
     net::{IpAddr, SocketAddr},
@@ -43,17 +38,8 @@
 
 #[allow(dead_code)]
 pub struct Ledger<N: Network> {
-<<<<<<< HEAD
-    /// The internal ledger.
-    ledger: RwLock<InternalLedger<N>>,
-    /// The current peers.
-    peers: RwLock<IndexMap<SocketAddr, crate::Sender<N>>>,
-    /// The current list of validators.
-    validators: RwLock<IndexSet<SocketAddr>>,
-=======
     /// The ledger.
     ledger: Arc<RwLock<InternalLedger<N>>>,
->>>>>>> 19181b1b
     /// The server.
     server: InternalServer<N>,
     /// The peers.
@@ -70,17 +56,6 @@
     /// Initializes a new instance of the ledger.
     pub(super) fn new_with_genesis(private_key: PrivateKey<N>, genesis_block: Block<N>, dev: Option<u16>) -> Result<Arc<Self>> {
         // Initialize the ledger.
-<<<<<<< HEAD
-        let ledger = Arc::new(Self {
-            ledger: RwLock::new(InternalLedger::open()?),
-            peers: RwLock::new(IndexMap::new()),
-            validators: RwLock::new(IndexSet::new()),
-            server: OnceBox::new(),
-            private_key,
-            view_key,
-            address,
-        });
-=======
         let ledger = match InternalLedger::new_with_genesis(&genesis_block, genesis_block.signature().to_address(), dev) {
             Ok(ledger) => Arc::new(RwLock::new(ledger)),
             Err(_) => {
@@ -93,7 +68,6 @@
                 }
             }
         };
->>>>>>> 19181b1b
 
         // Return the ledger.
         Self::from(ledger, private_key)
@@ -108,11 +82,7 @@
     }
 
     /// Initializes a new instance of the ledger.
-<<<<<<< HEAD
-    pub fn new_with_genesis(private_key: PrivateKey<N>, genesis_block: Block<N>) -> Result<Arc<Self>> {
-=======
     pub fn from(ledger: Arc<RwLock<InternalLedger<N>>>, private_key: PrivateKey<N>) -> Result<Arc<Self>> {
->>>>>>> 19181b1b
         // Derive the view key and address.
         let view_key = ViewKey::try_from(private_key)?;
         let address = Address::try_from(&view_key)?;
@@ -151,21 +121,8 @@
                 Ok(reply::json(&peers.read().keys().map(|addr| addr.ip()).collect::<Vec<IpAddr>>()))
             }
 
-<<<<<<< HEAD
-        // Initialize the ledger.
-        let ledger = Arc::new(Self {
-            ledger: RwLock::new(internal_ledger),
-            peers: Default::default(),
-            validators: Default::default(),
-            server: OnceBox::new(),
-            private_key,
-            view_key,
-            address,
-        });
-=======
             get_node_address.or(get_peers_count).or(get_peers_all)
         };
->>>>>>> 19181b1b
 
         // Initialize the server.
         let server = InternalServer::<N>::start(ledger.clone(), Some(additional_routes), None)?;
@@ -182,26 +139,13 @@
     }
 
     /// Returns the ledger.
-<<<<<<< HEAD
-    pub const fn ledger(&self) -> &RwLock<InternalLedger<N>> {
-=======
     pub(super) const fn ledger(&self) -> &Arc<RwLock<InternalLedger<N>>> {
->>>>>>> 19181b1b
         &self.ledger
     }
 
     /// Returns the connected peers.
-<<<<<<< HEAD
-    pub const fn peers(&self) -> &RwLock<IndexMap<SocketAddr, crate::Sender<N>>> {
-=======
     pub(super) const fn peers(&self) -> &Peers<N> {
->>>>>>> 19181b1b
         &self.peers
-    }
-
-    /// Returns the validators.
-    pub const fn validators(&self) -> &RwLock<IndexSet<SocketAddr>> {
-        &self.validators
     }
 
     /// Returns the address.
