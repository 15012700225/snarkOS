--- conflicted
+++ resolved
@@ -21,12 +21,4 @@
 pub const IS_BOOTNODE: &str =
     "[is-bootnode] --is-bootnode 'Run the node as a bootnode (IP is hard coded in the protocol)'";
 
-<<<<<<< HEAD
-pub const IS_MINER: &str = "[is-miner] --is-miner 'Start mining blocks from this node'";
-
-pub const LIST: &str = "[list] -l --list 'List all available releases of snarkOS'";
-
-pub const QUIET: &str = "[quiet] -q --quiet 'Do not show any logging in the console'";
-=======
-pub const IS_MINER: &str = "[is-miner] --is-miner 'Start mining blocks from this node'";
->>>>>>> 75aa49eb
+pub const IS_MINER: &str = "[is-miner] --is-miner 'Start mining blocks from this node'";